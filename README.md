--- conflicted
+++ resolved
@@ -67,13 +67,8 @@
 * MNIST
   * [Simple multi-layer perceptron](vision/mlp_mnist) ☀️ v0.13
   * [Simple ConvNet (LeNet)](vision/conv_mnist) ☀️ v0.13
-<<<<<<< HEAD
   * [Variational Auto-Encoder](vision/vae_mnist) ☀️ v0.13 +
-  * [Deep Convolutional Generative Adversarial Networks](vision/dcgan_mnist) ☀️ v0.13
-=======
-  * [Variational Auto-Encoder](vision/vae_mnist) 🌤 v0.12
   * [Deep Convolutional Generative Adversarial Networks](vision/dcgan_mnist) ☀️ v0.13 +
->>>>>>> 0982bae7
   * [Conditional Deep Convolutional Generative Adversarial Networks](vision/cdcgan_mnist) ☀️ v0.13
   * [Score-Based Generative Modeling (Diffusion Model)](vision/diffusion_mnist) ☀️ v0.13
   * [Spatial Transformer](vision/spatial_transformer) ☀️ v0.13

using Flux, Statistics, Trebuchet
using Flux.Tracker: data, gradient
using Flux.Optimise: update!

<<<<<<< HEAD
#using CuArrays
=======
# using CuArrays
>>>>>>> dab979c2

using BSON: @save, @load

using Distributions: Normal, sample
using DataStructures: CircularBuffer
using Printf

#=
# Description of the problem:
    There is Trebuchet, which throws a mass to a target. The mass is to be
    released at an angle, and at certain velocity so that it lands on the target.
    The velocity of release is determined by the counterweight of the Trebuchet.
    Given conditions of environment we are required to predict the angle of
    release and counterweight.

    The problem is gamified by introducing a threshold. The player gets 99
    attempts. The first attempt has threshold value of 1. Threshold determines
    the tolerable relative error between actual distance travelled by the Projectile
    and the target distance. This relative error has to be less than the threshold
    in order to continue playing the game. The game gets tougher at each attempts
    by reduction of threshold by 0.01.

# Input:  Wind speed,   Target distance
# Output: ReleaseAngle, Weight
=#

# --------------------------------- Parameters ------------------------------- #

STATE_SIZE = 3
ACTION_SIZE = 2
BATCH_SIZE = 128
MEM_SIZE = 1000000
MAX_EP = 100000
MAX_DIST  = 500	# Maximum target distance
MAX_SPEED =  10 # Maximum wind speed

# ----------------------------- Hyperparameters ------------------------------ #

γ = 99f-2     	# Discount rate
τ = 1f-2 		# For running average while updating target networks
η_act = 1f-4    # Learning rate of actor
η_crit = 1f-3	# Learning rate of critic
noise = Normal(0, 1)
noise_scale = 1f-1

# ----------------------------- Model Architecture --------------------------- #

actor = Chain(Dense(STATE_SIZE, 256, relu), Dense(256, 512, relu),
	      Dense(512, 256, relu), Dense(256, ACTION_SIZE, relu)) |> gpu
actor_target =  deepcopy(actor)

critic = Chain(Dense(STATE_SIZE + ACTION_SIZE, 256, relu), Dense(256, 512, relu),
	       Dense(512, 256, relu), Dense(256, 1)) |> gpu
critic_target = deepcopy(critic)

# ---------------------------- Param Update Functions ------------------------ #

function nullify_grad!(p)
  if typeof(p) <: TrackedArray
    p.grad .= 0.0f0
  end
  return p
end

function zero_grad!(model)
  model = mapleaves(nullify_grad!, model)
end

function update_target!(target, model; τ = 1.0f0)
  for (p_t, p_m) in zip(params(target), params(model))
    p_t.data .= (1.0f0 - τ) * p_t.data .+ τ * p_m.data
  end
end

# -------------------------------- DDPG -------------------------------------- #

opt_crit = ADAM(η_crit)
opt_act = ADAM(η_act)

function trainer()
  # Getting data in shape
  minibatch = sample(memory, BATCH_SIZE)
  x = hcat(minibatch...)

  s = hcat(x[1, :]...) |> gpu
  a = hcat(x[2, :]...) |> gpu
  s′ = hcat(x[3, :]...) |> gpu
  r = hcat(x[4, :]...) |> gpu
  s_mask = .!hcat(x[5, :]...) |> gpu

  a′ = actor_target(s′).data
  crit_tgt_in = vcat(s′, a′)
  v′ = critic_target(crit_tgt_in).data
  y = r .+ γ * v′ .* s_mask	# set v′ to 0 where s_ is terminal state

  crit_in = vcat(s, a)
  v = critic(crit_in)
  loss_crit = Flux.mse(y, v)

  # Update Actor
  actions = actor(s)
  crit_in = param(vcat(s, actions.data))
  crit_out = critic(crit_in)

  Flux.back!(sum(crit_out))

  act_grads = -crit_in.grad[end-ACTION_SIZE+1:end, :]
  zero_grad!(actor)
  Flux.back!(actions, act_grads)  # Chain rule
  update!(opt_act, params(actor))

  # Update Critic
  zero_grad!(critic)
  Flux.back!(loss_crit)
  update!(opt_crit, params(critic))

end

# --------------------------------- Env Functions ---------------------------- #

memory = CircularBuffer{Any}(MEM_SIZE)

# stores the tuple of state, action, reward, next_state, and done
remember(state, action, next_state, reward, done) =
	push!(memory, [state, action, next_state, reward, done])

function action(state, train=true)
  state = reshape(state, size(state)..., 1)
  act_pred = data(actor(state |> gpu)) |> cpu .+
  	     train * noise_scale * Float32.(rand(noise, ACTION_SIZE))
end

function reward(target_dist, threshold, wind_speed, release_angle, weight)
  ws, ra, w = Float64.([wind_speed, release_angle, weight])
  t = TrebuchetState(wind_speed=ws, release_angle=ra, weight=w)
  simulate(t)
  actual_dist = Float32(t.sol.Projectile[end][1])
  r = (target_dist - actual_dist) / target_dist
  return max(-1f0, threshold - abs(r))
end

function episode(train=true)
  total_reward = 0
  threshold = 1f0

  wind_speed  = (2rand(Float32) - 1) * MAX_SPEED
  target_dist = (2rand(Float32) - 1) * MAX_DIST
  s = [wind_speed, target_dist, 100threshold]

  attempts = 0

  while threshold > 0
    a = action(s, train)

    r = reward(target_dist, threshold, wind_speed, a[1], a[2])
    total_reward += r * (r > 0)

    threshold -= 1f-2
    s′ = r < 0 ? [wind_speed, target_dist, 100threshold] : zeros(Float32, 3)
    train && remember(s, a, s′, r, r < 0)

    s .= s′
    attempts += 1

    if length(memory) >= 10000 && train
      trainer()
      update_target!(actor_target, actor; τ=τ)
      update_target!(critic_target, critic; τ=τ)
    end

    r < 0 && break
  end

  total_reward, attempts
end

# ------------------------------ Saving & Loading ---------------------------- #
#=
function saveModel()
  act_wts = cpu.(Tracker.data.(params(actor)))
  @save "models/actor.bson" act_wts

  crit_wts = cpu.(Tracker.data.(params(critic)))
  @save "models/critic.bson" crit_wts
  println("Model saved")
end

function loadModel()
  @load "models/actor.bson" act_wts
  @load "models/critic.bson" crit_wts

  Flux.loadparams!(actor, gpu.(act_wts))
  Flux.loadparams!(critic, gpu.(crit_wts))
  println("Model loaded")
end
=#
# ------------------------------- Training ----------------------------------- #

scores   = CircularBuffer{Float32}(1000)
attempts = CircularBuffer{Int}(1000)

println("Training starts...")
for e = 1:MAX_EP
  total_reward, att = episode()
  push!(scores, total_reward)
  push!(attempts, att)
  avg_score, avg_attempts = mean.([scores, attempts])

  print("Episode: $(@sprintf("%6d", e)) || ")
  print("Score: $(@sprintf("%8.5f", total_reward)) | ")
  print("Avg score: $(@sprintf("%7.5f", avg_score)) || ")
  print("Attempts: $(@sprintf("%2d", att)) | ")
  println("Avg attempts: $(@sprintf("%7.5f", avg_attempts)) || ")

  #saveModel()
end

println("Training ends...")

#------------------------------------- Testing ------------------------------- #
empty!(scores)
empty!(attempts)

println("Testing starts...")

for e = 1:1000
  total_reward, att = episode(false)
  push!(scores, total_reward)
  push!(attempts, att)
  avg_score, avg_attempts = mean.([scores, attempts])

  print("Episode: $(@sprintf("%6d", e)) || ")
  print("Score: $(@sprintf("%8.5f", total_reward)) | ")
  print("Avg score: $(@sprintf("%7.5f", avg_score)) || ")
  print("Attempts: $(@sprintf("%2d", att)) | ")
  println("Avg attempts: $(@sprintf("%7.5f", avg_attempts))")
end<|MERGE_RESOLUTION|>--- conflicted
+++ resolved
@@ -2,11 +2,7 @@
 using Flux.Tracker: data, gradient
 using Flux.Optimise: update!
 
-<<<<<<< HEAD
 #using CuArrays
-=======
-# using CuArrays
->>>>>>> dab979c2
 
 using BSON: @save, @load
 
@@ -42,6 +38,7 @@
 MAX_EP = 100000
 MAX_DIST  = 500	# Maximum target distance
 MAX_SPEED =  10 # Maximum wind speed
+START_TRAINING_AFTER = 10000
 
 # ----------------------------- Hyperparameters ------------------------------ #
 
@@ -171,7 +168,7 @@
     s .= s′
     attempts += 1
 
-    if length(memory) >= 10000 && train
+    if train && length(memory) ≥ START_TRAINING_AFTER
       trainer()
       update_target!(actor_target, actor; τ=τ)
       update_target!(critic_target, critic; τ=τ)
